--- conflicted
+++ resolved
@@ -41,10 +41,6 @@
 #include "JitAsm.h"
 #include "JitRegCache.h"
 #include "Jit64_Tables.h"
-#include "HW/ProcessorInterface.h"
-#if defined(_DEBUG) || defined(DEBUGFAST)
-#include "PowerPCDisasm.h"
-#endif
 
 using namespace Gen;
 using namespace PowerPC;
@@ -415,19 +411,13 @@
 
 	if (Core::g_CoreStartupParameter.bEnableDebugging)
 	{
-<<<<<<< HEAD
 		// Comment out the following to disable breakpoints (speed-up)
 		if (!Profiler::g_ProfileBlocks)
 		{
-			blockSize = 1;
-			broken_block = true;
+			if (GetState() == CPU_STEPPING)
+				blockSize = 1;
 			Trace();
 		}
-=======
-		if (GetState() == CPU_STEPPING)
-			blockSize = 1;
-		Trace();
->>>>>>> 20eca1bf
 	}
 
 	if (em_address == 0)
@@ -582,44 +572,6 @@
 				SetJumpTarget(b1);
 			}
 
-			// Add an external exception check if the instruction writes to the FIFO.
-			if (jit->js.fifoWriteAddresses.find(ops[i].address) != jit->js.fifoWriteAddresses.end())
-			{
-				gpr.Flush(FLUSH_ALL);
-				fpr.Flush(FLUSH_ALL);
-
-				TEST(32, M((void *)&PowerPC::ppcState.Exceptions), Imm32(EXCEPTION_ISI | EXCEPTION_PROGRAM | EXCEPTION_SYSCALL | EXCEPTION_FPU_UNAVAILABLE | EXCEPTION_DSI | EXCEPTION_ALIGNMENT | EXCEPTION_DECREMENTER));
-				FixupBranch clearInt = J_CC(CC_NZ);
-				TEST(32, M((void *)&PowerPC::ppcState.Exceptions), Imm32(EXCEPTION_EXTERNAL_INT));
-				FixupBranch noExtException = J_CC(CC_Z);
-				TEST(32, M((void *)&PowerPC::ppcState.msr), Imm32(0x0008000));
-				FixupBranch noExtIntEnable = J_CC(CC_Z);
-				TEST(32, M((void *)&ProcessorInterface::m_InterruptCause), Imm32(ProcessorInterface::INT_CAUSE_CP | ProcessorInterface::INT_CAUSE_PE_TOKEN | ProcessorInterface::INT_CAUSE_PE_FINISH));
-				FixupBranch noCPInt = J_CC(CC_Z);
-
-				MOV(32, M(&PC), Imm32(ops[i].address));
-				WriteExceptionExit();
-
-				SetJumpTarget(noCPInt);
-				SetJumpTarget(noExtIntEnable);
-				SetJumpTarget(noExtException);
-				SetJumpTarget(clearInt);
-			}
-
-			if (Core::g_CoreStartupParameter.bEnableDebugging && breakpoints.IsAddressBreakPoint(ops[i].address) && GetState() != CPU_STEPPING)
-			{
-				MOV(32, M(&PC), Imm32(ops[i].address));
-				ABI_CallFunction(reinterpret_cast<void *>(&PowerPC::CheckBreakPoints));
-				TEST(32, M((void*)PowerPC::GetStatePtr()), Imm32(0xFFFFFFFF));
-				FixupBranch noBreakpoint = J_CC(CC_Z);
-
-				gpr.Flush(FLUSH_ALL);
-				fpr.Flush(FLUSH_ALL);
-
-				WriteExit(ops[i].address, 0);
-				SetJumpTarget(noBreakpoint);
-			}
-
 			Jit64Tables::CompileInstruction(ops[i]);
 
 			if (js.memcheck && (opinfo->flags & FL_LOADSTORE))
@@ -644,7 +596,7 @@
 		{
 			char ppcInst[256];
 			DisassembleGekko(ops[i].inst.hex, em_address, ppcInst, 256);
-			DEBUG_LOG(DYNA_REC, "Unflushed reg: %s", ppcInst);
+			NOTICE_LOG(DYNA_REC, "Unflushed reg: %s", ppcInst);
 		}
 #endif
 
